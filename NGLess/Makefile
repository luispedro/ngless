all: ngless nglesstest
.PHONY: all clean
GHCOPTS := -odir .objs -hidir .objs -Wall -fwarn-tabs -fno-warn-missing-signatures -rtsopts

SOURCES :=  \
	Interpret.hs \
	Language.hs \
	Parse.hs \
	Tokens.hs \
<<<<<<< HEAD
	FastQFileData.hs \
	Validation.hs \
	PrintFastqBasicStats.hs \
	PerBaseQualityScores.hs
=======
	Types.hs \
	NumberOfChars.hs \
	Validation.hs 
>>>>>>> ef64d5c3

ngless: Main.hs $(SOURCES)
	ghc $(GHCOPTS) --make -O2 $^ -o $@


nglesstest: Tests.hs $(SOURCES)
	ghc $(GHCOPTS) --make -O $^ -o $@

tests: nglesstest
	./nglesstest

clean:
	rm -rf .objs
	rm -f ngless nglesstest<|MERGE_RESOLUTION|>--- conflicted
+++ resolved
@@ -7,16 +7,11 @@
 	Language.hs \
 	Parse.hs \
 	Tokens.hs \
-<<<<<<< HEAD
 	FastQFileData.hs \
 	Validation.hs \
 	PrintFastqBasicStats.hs \
 	PerBaseQualityScores.hs
-=======
-	Types.hs \
-	NumberOfChars.hs \
-	Validation.hs 
->>>>>>> ef64d5c3
+
 
 ngless: Main.hs $(SOURCES)
 	ghc $(GHCOPTS) --make -O2 $^ -o $@
