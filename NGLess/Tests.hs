--- conflicted
+++ resolved
@@ -21,11 +21,8 @@
 import Language
 import Parse
 import Tokens
-<<<<<<< HEAD
-=======
 import Types
-import NumberOfChars
->>>>>>> ef64d5c3
+
 
 -- The main test driver is automatically generated
 main = $(defaultMainGenerator)
@@ -143,24 +140,12 @@
         expected = [TWord "word_with_underscore"]
 
 
-<<<<<<< HEAD
---case_count_bps_empty = countBps "[>name\n\nsomeData\nsomeMoreData]" @?= expected
---    where
---	expected = (0, 0, 0, 0)
 
---case_count_bps_normal = countBps "[>name\nAAAGGGTTTCCC\nsomeData\nsomeMoreData]" @?= expected
---    where
---	expected = (3, 3, 3, 3)
-
---case_count_bps_onlyAs = countBps "[>name\nAAAAAAAAAA\nsomeData\nsomeMoreData]" @?= expected
---    where
---	expected = (10, 0, 0, 0)
-=======
 -- Test CountChars
 
-case_count_bps_empty = countBps "[>name\n\nsomeData\nsomeMoreData]" @?= (0,0,0,0)
-case_count_bps_normal = countBps "[>name\nAAAGGGTTTCCC\nsomeData\nsomeMoreData]" @?= (3,3,3,3)
-case_count_bps_onlyAs = countBps "[>name\nAAAAAAAAAA\nsomeData\nsomeMoreData]" @?= (10,0,0,0)
+--case_count_bps_empty = countBps "[>name\n\nsomeData\nsomeMoreData]" @?= (0,0,0,0)
+--case_count_bps_normal = countBps "[>name\nAAAGGGTTTCCC\nsomeData\nsomeMoreData]" @?= (3,3,3,3)
+--case_count_bps_onlyAs = countBps "[>name\nAAAAAAAAAA\nsomeData\nsomeMoreData]" @?= (10,0,0,0)
 
 -- Test Types
 
@@ -174,7 +159,6 @@
 case_good_type_fastq = isOk $ checktypes (Script (0,0) [(0,FunctionCall Ffastq (ConstStr "fastq.fq") [] Nothing)])
 
 case_type_complete = isOk $ (parsetest complete) >>= checktypes
->>>>>>> ef64d5c3
 
 complete = "ngless 0.0\n\
     \reads = fastq('input1.fq')\n\
