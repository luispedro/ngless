{- Copyright 2013 NGLess Authors
 - License: GPL, version 3 or later
 -}
{-# LANGUAGE BangPatterns #-}
{-# LANGUAGE OverloadedStrings #-}
module Interpret
    ( interpret
    , interpretBlock
    ) where

<<<<<<< HEAD
import qualified Data.ByteString.Lazy.Char8 as B
import qualified Control.Monad.State as M
import qualified Data.Map as Map

import Control.Exception.Base
import Control.Parallel.Strategies
import Language
import Data.Text as T
=======
import Control.Monad.Error
import Control.Monad.Identity
import Control.Monad.Reader
import Control.Monad.State

import qualified Data.Map as Map
import qualified Data.Text as T
>>>>>>> 1f749829
import Data.Maybe
import Data.String

import ProcessFastQ
import FPreProcess
import Language

<<<<<<< HEAD
type Vars = M.State (Map.Map String NGLType)


interpret :: [(Int,Expression)] -> IO ()
interpret [] = return ()
interpret ((_,e):es) = interpret' e >> interpret es


interpret' :: Expression -> IO ()
interpret' (Sequence es) = handleSequence es
interpret' (Assignment var func) = variableAssignment var >> interpretFunctions func
interpret' func@(FunctionCall _ _ _ _ ) = interpretFunctions func
interpret' (BinaryOp opType lvalue rvalue)  = putStrLn . show $ interpretBinaryOperators opType lvalue rvalue
interpret' e = error (Prelude.concat ["interpret: cannot handle ", show e])

variableAssignment (Variable varName) = print varName

-- Handling Function calls

interpretFunctions (FunctionCall Ffastq (ConstStr fname) _exprs _block) = readFastQ (T.unpack fname)
interpretFunctions (FunctionCall Fpreprocess expr _exprs (Just _block)) = do
    fileReads <- (B.readFile "../Ngless-Mine/test.fq" )  -- Simulate the read of a expr...
    let fastq = createReadSet fileReads
    writeFile "/tmp/test_.fq" (show (fpreprocess fastq _block))
interpretFunctions _ = error "interpretFunctions does not handle non-FunctionCall expressions"

-- handling PreProcess -- 

handlePreProcessSequence :: [Expression] -> FPreProcess.Read -> Maybe FPreProcess.Read
handlePreProcessSequence (e:es) eachRead = 
    case e of 
      (Condition expr seq1 seq2) -> interpretConditions expr seq1 seq2 eachRead >>= handlePreProcessSequence es
      _ -> interpretPreProcessFunctions' e eachRead >>= handlePreProcessSequence es
handlePreProcessSequence [] eachRead = return (eachRead)


interpretPreProcessFunctions' :: Expression -> FPreProcess.Read -> Maybe FPreProcess.Read
interpretPreProcessFunctions' (Sequence es) eachRead = handlePreProcessSequence es eachRead
interpretPreProcessFunctions' (Assignment var func) eachRead = interpretPreProcessFunctions' func eachRead
interpretPreProcessFunctions' (FunctionCall Fsubstrim _ expr _) eachRead = Just $ substrim (getvalue expr) eachRead
interpretPreProcessFunctions' (Discard) eachRead = Nothing
interpretPreProcessFunctions' (IndexExpression var index) eachRead = interpretIndexExpr var index eachRead
interpretPreProcessFunctions' e _ = error (Prelude.concat ["interpretPreProcessFunctions: cannot handle ", show e])


interpretConditions :: Expression -> Expression -> Expression -> FPreProcess.Read -> Maybe FPreProcess.Read
interpretConditions (BinaryOp opType lvalue rvalue) seq1 seq2 eachRead = do
  case interpretBinaryOperators opType lvalue rvalue of 
    Left res -> if  (res) then interpretPreProcessFunctions' seq1 eachRead >>= interpretPreProcessFunctions' seq2 else Just eachRead
    Right res -> Just eachRead 
interpretConditions e _ _ _ = error (Prelude.concat ["interpretConditions: cannot handle ", show e])

---- data BOp = BOpAdd | BOpMul | BOpGT | BOpGTE | BOpLT | BOpLTE | BOpEQ | BOpNEQ
interpretBinaryOperators :: BOp -> Expression -> Expression -> Either Bool Integer
interpretBinaryOperators BOpLT lexpr rexpr = Left $ interpretUnaryOperators lexpr < interpretUnaryOperators rexpr 
interpretBinaryOperators BOpGT lexpr rexpr = Left $ interpretUnaryOperators lexpr > interpretUnaryOperators rexpr 
interpretBinaryOperators BOpLTE lexpr rexpr = Left $ interpretUnaryOperators lexpr <= interpretUnaryOperators rexpr
interpretBinaryOperators BOpGTE lexpr rexpr = Left $ interpretUnaryOperators lexpr >= interpretUnaryOperators rexpr
interpretBinaryOperators BOpEQ lexpr rexpr = Left $ interpretUnaryOperators lexpr == interpretUnaryOperators rexpr
interpretBinaryOperators BOpNEQ lexpr rexpr = Left $ interpretUnaryOperators lexpr /= interpretUnaryOperators rexpr
interpretBinaryOperators BOpAdd lexpr rexpr = Right $ interpretUnaryOperators lexpr + interpretUnaryOperators rexpr
interpretBinaryOperators BOpMul lexpr rexpr = Right $ interpretUnaryOperators lexpr * interpretUnaryOperators rexpr


interpretUnaryOperators :: Expression -> Integer
interpretUnaryOperators (UnaryOp UOpLen var) = 10 --TODO: length var, after lookup implemented 
interpretUnaryOperators (ConstNum num) = num -- Constant
interpretUnaryOperators e = error (Prelude.concat ["interpretUnaryOperators: cannot handle ", show e])


-- INDEX
-- Should be a lookup on var! For now will receive a read as argument
-- handle read [5:10], read[:5], read[5:], read[:] 
interpretIndexExpr :: Expression -> Index -> FPreProcess.Read -> Maybe FPreProcess.Read

--Case : array[x] -- Makes sense to have a read of 1 char
interpretIndexExpr var (IndexOne expr) eachRead = 
  let value' = (fromInteger $ interpretUnaryOperators expr)
  in Just $ FPreProcess.Read  (FPreProcess.id eachRead)
                              ([FPreProcess.seq eachRead !! value'])    
                              ([FPreProcess.qual eachRead !! value'])     

-- Case : array[:x]
interpretIndexExpr var (IndexTwo Nothing (Just end)) eachRead = 
  let value' = (fromInteger $ interpretUnaryOperators end)
  in Just $ FPreProcess.Read  (FPreProcess.id eachRead)
                              (Prelude.take value' $ FPreProcess.seq eachRead)    
                              (Prelude.take value' $ FPreProcess.qual eachRead)

-- Case : array[x:]
interpretIndexExpr var (IndexTwo (Just start) Nothing) eachRead =   
  let value' = (fromInteger $ interpretUnaryOperators start)
  in Just $ FPreProcess.Read  (FPreProcess.id eachRead)
                              (Prelude.drop value' $ FPreProcess.seq eachRead)    
                              (Prelude.drop value' $ FPreProcess.qual eachRead)
-- Case : array[y:x]
interpretIndexExpr var (IndexTwo (Just start) (Just end)) eachRead = 
  let startIndex' = (fromInteger $ interpretUnaryOperators start)
      endIndex' = (fromInteger $ interpretUnaryOperators end)
      calcIndex' = (endIndex' - startIndex') -- since the start position is removed.
  in Just $ FPreProcess.Read  (FPreProcess.id eachRead)
                              (Prelude.take calcIndex' . Prelude.drop startIndex' $ FPreProcess.seq eachRead)    
                              (Prelude.take calcIndex' . Prelude.drop startIndex' $ FPreProcess.qual eachRead)  
interpretIndexExpr e _ _ = error (Prelude.concat ["interpretIndexExpr: cannot handle ", show e])

fpreprocess :: [FPreProcess.Read] -> Block -> [FPreProcess.Read]
fpreprocess readSet _block =
    let   map' = mapMaybe (interpretPreprocessBlock _block) readSet
          res = map' `using` parList rseq
    in res

interpretPreprocessBlock :: Block -> FPreProcess.Read -> Maybe FPreProcess.Read
interpretPreprocessBlock (Block var expr) = interpretPreProcessFunctions' expr


handleSequence :: [Expression] -> IO ()
handleSequence (e:es) = interpret' e >> handleSequence es
handleSequence [] = return ()


-- Aux functions to handle interpretation

createReadSet :: B.ByteString -> [FPreProcess.Read]
createReadSet fileReads = createReadSet' (Prelude.map (B.unpack) (B.lines fileReads)) []
    where createReadSet' (readId:readSeq:_:readQual:xs) res =  createReadSet' xs ((FPreProcess.Read readId readSeq readQual) : res)
          createReadSet' [] res = res
          createReadSet' _ _ = error "Number of lines is not multiple of 4!"

getvalue :: [(Variable, Expression)] -> Int
getvalue [((Variable v),(ConstNum value))] = assert (v == (T.pack "min_quality")) fromIntegral value
getvalue _ = error "unexpected"
--
=======
{- Interpretation is done inside 3 Monads
 -  1. InterpretationEnvIO
 -      This is the IO Monad with a variable environment
 -  2. InterpretationEnv
 -      This is the read-write variable environment
 -  3. InterpretationROEnv
 -      This is a read-only variable environment.
 - 
 - Monad (1) is a superset of (2) which is a superset of (3). runInEnv and
 - friends switch between the monads.
 -
 -
 - For blocks, we have a special system where block-variables are read-write,
 - but others are read-only.
 -
 - Functions inside the interpret monads are named interpret*, helper
 - non-monadic functions which perform computations are named eval*.
 -
 -}

-- For now just a string, but should become more descriptive later
data NGError = NGError !T.Text
        deriving (Show, Eq)

instance Error NGError where
    strMsg = NGError . T.pack

instance IsString NGError where
    fromString = NGError . T.pack

-- A variable map
type NGLEnv_t = Map.Map T.Text NGLessObject

type InterpretationEnvT m =
            ErrorT
                NGError
                (StateT (Int,NGLEnv_t) m)
-- Monad 1: IO + read-write environment
type InterpretationEnvIO = InterpretationEnvT IO
-- Monad 2: read-write environment
type InterpretationEnv = InterpretationEnvT Identity
-- Monad 3: read-only environment
type InterpretationROEnv =
            ErrorT
                NGError
                (Reader NGLEnv_t)

{- The result of a block is a status indicating why the block finished
 - and the value of all block variables.
 -}
data BlockStatus = BlockOk | BlockDiscarded | BlockContinued
    deriving (Eq,Show)
data BlockResult = BlockResult
                { blockStatus :: BlockStatus
                , blockValues :: [(T.Text, NGLessObject)]
                } deriving (Eq,Show)

-- Set line number
setlno :: Int -> InterpretationEnvIO ()
setlno !n = modify $ \(_,e) -> (n,e)

lookupVariable :: T.Text -> InterpretationROEnv (Maybe NGLessObject)
lookupVariable !k =
    Map.lookup k `fmap` ask

setVariableValue :: T.Text -> NGLessObject -> InterpretationEnvIO ()
setVariableValue !k !v = modify $ \(n,e) -> (n, Map.insert k v e)

runInEnv :: InterpretationEnv a -> InterpretationEnvIO a
runInEnv action = do
    env <- gets id
    let Identity (mv,env') = runStateT (runErrorT action) env
    put env'
    case mv of
        Left e -> throwError e
        Right v -> return v

runInROEnv :: InterpretationROEnv a -> InterpretationEnv a
runInROEnv action = do
    (_,env) <- gets id
    let Identity mv = runReaderT (runErrorT action) env
    case mv of
        Left e -> throwError e
        Right v -> return v

runInROEnvIO :: InterpretationROEnv a -> InterpretationEnvIO a
runInROEnvIO = runInEnv . runInROEnv

interpret :: [(Int,Expression)] -> IO ()
interpret es = do
    r <- evalStateT (runErrorT (interpretIO es)) (0, Map.empty)
    case r of
        Right _ -> return ()
        Left err -> putStrLn (show err)

interpretIO :: [(Int, Expression)] -> InterpretationEnvIO ()
interpretIO [] = return ()
interpretIO ((ln,e):es) = (setlno ln >> interpretTop e >> interpretIO es)

interpretTop :: Expression -> InterpretationEnvIO ()
interpretTop (Assignment (Variable var) val) = do
    val' <- interpretTopValue val
    setVariableValue var val'
    return ()
interpretTop (FunctionCall f e args b) = void $ topFunction f e args b
interpretTop (Condition c ifTrue ifFalse) = do
    c' <- runInROEnvIO (interpretExpr c)
    if evalBool c'
        then interpretTop ifTrue
        else interpretTop ifFalse
interpretTop (Sequence es) = forM_ es interpretTop
interpretTop _ = throwError "Top level statement is NOP"

interpretTopValue :: Expression -> InterpretationEnvIO NGLessObject
interpretTopValue (FunctionCall f e args b) = topFunction f e args b
interpretTopValue e = runInROEnvIO (interpretExpr e)

interpretExpr :: Expression -> InterpretationROEnv NGLessObject
interpretExpr (Lookup (Variable v)) = do
    r <- lookupVariable v
    case r of
        Nothing -> throwError "Variable lookup error"
        Just r' -> return r'
interpretExpr (ConstStr t) = return (NGOString t)
interpretExpr (ConstBool b) = return (NGOBool b)
interpretExpr (ConstSymbol s) = return (NGOSymbol s)
interpretExpr (ConstNum n) = return (NGOInteger n)
interpretExpr (UnaryOp UOpMinus v) = interpretExpr v >>= return . evalMinus
interpretExpr (UnaryOp UOpLen ell) = interpretExpr ell >>= return . evalLen
interpretExpr (BinaryOp bop v1 v2) = do
    v1' <- interpretExpr v1
    v2' <- interpretExpr v2
    let r = evalBinary bop v1' v2'
    return r
interpretExpr (IndexExpression expr ie) = do
    expr' <- interpretExpr expr
    ie' <- interpretIndex ie
    let r = evalIndex expr' ie'
    return r
interpretExpr _ = throwError "Not an expression"

interpretIndex :: Index -> InterpretationROEnv [Maybe NGLessObject]
interpretIndex (IndexTwo a b) = forM [a,b] maybeInterpretExpr
interpretIndex (IndexOne a) = forM [Just a] maybeInterpretExpr

maybeInterpretExpr :: (Maybe Expression) -> InterpretationROEnv (Maybe NGLessObject)
maybeInterpretExpr Nothing = return Nothing
maybeInterpretExpr (Just e) = interpretExpr e >>= return . Just

topFunction :: FuncName -> Expression -> [(Variable, Expression)] -> Maybe Block -> InterpretationEnvIO NGLessObject
topFunction Ffastq (ConstStr fname) _args _block = liftIO (readFastQ (T.unpack fname)) >> return NGOVoid
topFunction Fpreprocess expr args (Just block) = do
    expr' <- runInROEnvIO $ interpretExpr expr
    args' <- runInROEnvIO $ evaluateArguments args
    executePreprocess expr' args' block
    return NGOVoid
topFunction _ _ _ _ = throwError ("Unable to handle these functions")
executePreprocess _ _ _ = return ()

evaluateArguments [] = return []
evaluateArguments ((v,e):args) = do
    e' <- interpretExpr e
    args' <- evaluateArguments args
    return ((v,e'):args')

interpretBlock :: [(T.Text, NGLessObject)] -> [Expression] -> InterpretationROEnv BlockResult
interpretBlock vs [] = return (BlockResult BlockOk vs)
interpretBlock vs (e:es) = do
    r <- interpretBlock1 vs e
    case blockStatus r of
        BlockOk -> interpretBlock (blockValues r) es
        _ -> return r

interpretBlock1 :: [(T.Text, NGLessObject)] -> Expression -> InterpretationROEnv BlockResult
interpretBlock1 vs (Assignment (Variable n) val) = do
    val' <- interpretBlockExpr vs val
    if not (n `elem` (map fst vs))
        then error "only assignments to block variable are possible"
        else do
            let vs' = map (\p@(a,_) -> (if a == n then (a,val') else p)) vs
            return $ BlockResult BlockOk vs'
interpretBlock1 vs Discard = return (BlockResult BlockDiscarded vs)
interpretBlock1 vs Continue = return (BlockResult BlockContinued vs)
interpretBlock1 vs (Condition c ifT ifF) = do
    v' <- interpretBlockExpr vs c
    if evalBool v'
        then interpretBlock1 vs ifT
        else interpretBlock1 vs ifF
interpretBlock1 _ _ = error "should not have gotten here"

interpretBlockExpr :: [(T.Text, NGLessObject)] -> Expression -> InterpretationROEnv NGLessObject
interpretBlockExpr vs val = local (\e -> Map.union e (Map.fromList vs)) (interpretExpr val)

evalMinus (NGOInteger n) = NGOInteger (-n)
evalMinus _ = error "invalid minus operation"
evalLen _ = error "not implemented yet"
evalBinary _bop _ _ = error "not implemented yet"
evalIndex _ _ = error "not implemented yet"
evalBool _ = error "not implemented yet"
>>>>>>> 1f749829
<|MERGE_RESOLUTION|>--- conflicted
+++ resolved
@@ -8,16 +8,6 @@
     , interpretBlock
     ) where
 
-<<<<<<< HEAD
-import qualified Data.ByteString.Lazy.Char8 as B
-import qualified Control.Monad.State as M
-import qualified Data.Map as Map
-
-import Control.Exception.Base
-import Control.Parallel.Strategies
-import Language
-import Data.Text as T
-=======
 import Control.Monad.Error
 import Control.Monad.Identity
 import Control.Monad.Reader
@@ -25,7 +15,6 @@
 
 import qualified Data.Map as Map
 import qualified Data.Text as T
->>>>>>> 1f749829
 import Data.Maybe
 import Data.String
 
@@ -33,140 +22,6 @@
 import FPreProcess
 import Language
 
-<<<<<<< HEAD
-type Vars = M.State (Map.Map String NGLType)
-
-
-interpret :: [(Int,Expression)] -> IO ()
-interpret [] = return ()
-interpret ((_,e):es) = interpret' e >> interpret es
-
-
-interpret' :: Expression -> IO ()
-interpret' (Sequence es) = handleSequence es
-interpret' (Assignment var func) = variableAssignment var >> interpretFunctions func
-interpret' func@(FunctionCall _ _ _ _ ) = interpretFunctions func
-interpret' (BinaryOp opType lvalue rvalue)  = putStrLn . show $ interpretBinaryOperators opType lvalue rvalue
-interpret' e = error (Prelude.concat ["interpret: cannot handle ", show e])
-
-variableAssignment (Variable varName) = print varName
-
--- Handling Function calls
-
-interpretFunctions (FunctionCall Ffastq (ConstStr fname) _exprs _block) = readFastQ (T.unpack fname)
-interpretFunctions (FunctionCall Fpreprocess expr _exprs (Just _block)) = do
-    fileReads <- (B.readFile "../Ngless-Mine/test.fq" )  -- Simulate the read of a expr...
-    let fastq = createReadSet fileReads
-    writeFile "/tmp/test_.fq" (show (fpreprocess fastq _block))
-interpretFunctions _ = error "interpretFunctions does not handle non-FunctionCall expressions"
-
--- handling PreProcess -- 
-
-handlePreProcessSequence :: [Expression] -> FPreProcess.Read -> Maybe FPreProcess.Read
-handlePreProcessSequence (e:es) eachRead = 
-    case e of 
-      (Condition expr seq1 seq2) -> interpretConditions expr seq1 seq2 eachRead >>= handlePreProcessSequence es
-      _ -> interpretPreProcessFunctions' e eachRead >>= handlePreProcessSequence es
-handlePreProcessSequence [] eachRead = return (eachRead)
-
-
-interpretPreProcessFunctions' :: Expression -> FPreProcess.Read -> Maybe FPreProcess.Read
-interpretPreProcessFunctions' (Sequence es) eachRead = handlePreProcessSequence es eachRead
-interpretPreProcessFunctions' (Assignment var func) eachRead = interpretPreProcessFunctions' func eachRead
-interpretPreProcessFunctions' (FunctionCall Fsubstrim _ expr _) eachRead = Just $ substrim (getvalue expr) eachRead
-interpretPreProcessFunctions' (Discard) eachRead = Nothing
-interpretPreProcessFunctions' (IndexExpression var index) eachRead = interpretIndexExpr var index eachRead
-interpretPreProcessFunctions' e _ = error (Prelude.concat ["interpretPreProcessFunctions: cannot handle ", show e])
-
-
-interpretConditions :: Expression -> Expression -> Expression -> FPreProcess.Read -> Maybe FPreProcess.Read
-interpretConditions (BinaryOp opType lvalue rvalue) seq1 seq2 eachRead = do
-  case interpretBinaryOperators opType lvalue rvalue of 
-    Left res -> if  (res) then interpretPreProcessFunctions' seq1 eachRead >>= interpretPreProcessFunctions' seq2 else Just eachRead
-    Right res -> Just eachRead 
-interpretConditions e _ _ _ = error (Prelude.concat ["interpretConditions: cannot handle ", show e])
-
----- data BOp = BOpAdd | BOpMul | BOpGT | BOpGTE | BOpLT | BOpLTE | BOpEQ | BOpNEQ
-interpretBinaryOperators :: BOp -> Expression -> Expression -> Either Bool Integer
-interpretBinaryOperators BOpLT lexpr rexpr = Left $ interpretUnaryOperators lexpr < interpretUnaryOperators rexpr 
-interpretBinaryOperators BOpGT lexpr rexpr = Left $ interpretUnaryOperators lexpr > interpretUnaryOperators rexpr 
-interpretBinaryOperators BOpLTE lexpr rexpr = Left $ interpretUnaryOperators lexpr <= interpretUnaryOperators rexpr
-interpretBinaryOperators BOpGTE lexpr rexpr = Left $ interpretUnaryOperators lexpr >= interpretUnaryOperators rexpr
-interpretBinaryOperators BOpEQ lexpr rexpr = Left $ interpretUnaryOperators lexpr == interpretUnaryOperators rexpr
-interpretBinaryOperators BOpNEQ lexpr rexpr = Left $ interpretUnaryOperators lexpr /= interpretUnaryOperators rexpr
-interpretBinaryOperators BOpAdd lexpr rexpr = Right $ interpretUnaryOperators lexpr + interpretUnaryOperators rexpr
-interpretBinaryOperators BOpMul lexpr rexpr = Right $ interpretUnaryOperators lexpr * interpretUnaryOperators rexpr
-
-
-interpretUnaryOperators :: Expression -> Integer
-interpretUnaryOperators (UnaryOp UOpLen var) = 10 --TODO: length var, after lookup implemented 
-interpretUnaryOperators (ConstNum num) = num -- Constant
-interpretUnaryOperators e = error (Prelude.concat ["interpretUnaryOperators: cannot handle ", show e])
-
-
--- INDEX
--- Should be a lookup on var! For now will receive a read as argument
--- handle read [5:10], read[:5], read[5:], read[:] 
-interpretIndexExpr :: Expression -> Index -> FPreProcess.Read -> Maybe FPreProcess.Read
-
---Case : array[x] -- Makes sense to have a read of 1 char
-interpretIndexExpr var (IndexOne expr) eachRead = 
-  let value' = (fromInteger $ interpretUnaryOperators expr)
-  in Just $ FPreProcess.Read  (FPreProcess.id eachRead)
-                              ([FPreProcess.seq eachRead !! value'])    
-                              ([FPreProcess.qual eachRead !! value'])     
-
--- Case : array[:x]
-interpretIndexExpr var (IndexTwo Nothing (Just end)) eachRead = 
-  let value' = (fromInteger $ interpretUnaryOperators end)
-  in Just $ FPreProcess.Read  (FPreProcess.id eachRead)
-                              (Prelude.take value' $ FPreProcess.seq eachRead)    
-                              (Prelude.take value' $ FPreProcess.qual eachRead)
-
--- Case : array[x:]
-interpretIndexExpr var (IndexTwo (Just start) Nothing) eachRead =   
-  let value' = (fromInteger $ interpretUnaryOperators start)
-  in Just $ FPreProcess.Read  (FPreProcess.id eachRead)
-                              (Prelude.drop value' $ FPreProcess.seq eachRead)    
-                              (Prelude.drop value' $ FPreProcess.qual eachRead)
--- Case : array[y:x]
-interpretIndexExpr var (IndexTwo (Just start) (Just end)) eachRead = 
-  let startIndex' = (fromInteger $ interpretUnaryOperators start)
-      endIndex' = (fromInteger $ interpretUnaryOperators end)
-      calcIndex' = (endIndex' - startIndex') -- since the start position is removed.
-  in Just $ FPreProcess.Read  (FPreProcess.id eachRead)
-                              (Prelude.take calcIndex' . Prelude.drop startIndex' $ FPreProcess.seq eachRead)    
-                              (Prelude.take calcIndex' . Prelude.drop startIndex' $ FPreProcess.qual eachRead)  
-interpretIndexExpr e _ _ = error (Prelude.concat ["interpretIndexExpr: cannot handle ", show e])
-
-fpreprocess :: [FPreProcess.Read] -> Block -> [FPreProcess.Read]
-fpreprocess readSet _block =
-    let   map' = mapMaybe (interpretPreprocessBlock _block) readSet
-          res = map' `using` parList rseq
-    in res
-
-interpretPreprocessBlock :: Block -> FPreProcess.Read -> Maybe FPreProcess.Read
-interpretPreprocessBlock (Block var expr) = interpretPreProcessFunctions' expr
-
-
-handleSequence :: [Expression] -> IO ()
-handleSequence (e:es) = interpret' e >> handleSequence es
-handleSequence [] = return ()
-
-
--- Aux functions to handle interpretation
-
-createReadSet :: B.ByteString -> [FPreProcess.Read]
-createReadSet fileReads = createReadSet' (Prelude.map (B.unpack) (B.lines fileReads)) []
-    where createReadSet' (readId:readSeq:_:readQual:xs) res =  createReadSet' xs ((FPreProcess.Read readId readSeq readQual) : res)
-          createReadSet' [] res = res
-          createReadSet' _ _ = error "Number of lines is not multiple of 4!"
-
-getvalue :: [(Variable, Expression)] -> Int
-getvalue [((Variable v),(ConstNum value))] = assert (v == (T.pack "min_quality")) fromIntegral value
-getvalue _ = error "unexpected"
---
-=======
 {- Interpretation is done inside 3 Monads
  -  1. InterpretationEnvIO
  -      This is the IO Monad with a variable environment
@@ -365,5 +220,4 @@
 evalLen _ = error "not implemented yet"
 evalBinary _bop _ _ = error "not implemented yet"
 evalIndex _ _ = error "not implemented yet"
-evalBool _ = error "not implemented yet"
->>>>>>> 1f749829
+evalBool _ = error "not implemented yet"